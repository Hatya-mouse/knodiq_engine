// mixer.rs
// Mixer mixes multiple audio tracks into AudioSource.
// © 2025 Shuntaro Kasatani

<<<<<<< HEAD
use crate::audio_engine::{audio_utils, AudioSource, Duration, Track};
=======
use crate::audio_engine::{AudioSource, Duration, Track};
>>>>>>> 46e3eeb2
use crate::utils::ansi;

pub struct Mixer {
    /// Tracks to be mixed.
    tracks: Vec<Box<dyn Track>>,

    /// Number of channels in the output audio source.
    channels: usize,

    /// Sample rate of the output audio source.
    sample_rate: usize,

<<<<<<< HEAD
    /// Currently rendering position in Duration.
=======
    /// Currently rendering duration.
>>>>>>> 46e3eeb2
    playhead_duration: Duration,
}

impl Mixer {
    /// Creates a new mixer instance.
    pub fn new(sample_rate: usize, channels: usize) -> Self {
        Mixer {
            tracks: Vec::new(),
            channels,
            sample_rate,
            playhead_duration: Duration::ZERO,
        }
    }

    /// Adds a new track to the mixer.
    pub fn add_track(&mut self, track: Box<dyn Track>) {
        self.tracks.push(track);
    }

    /// Prepares the mixer for rendering.
    pub fn prepare(&mut self) {
        for track in &mut self.tracks {
            track.prepare(self.sample_rate);
        }
    }

    /// Mixes all the tracks into a single audio source.
    ///
    /// # Arguments
    /// - `callback` - Called when the chunk has rendered. Rendered sample is passed. Sample will be passed in this way:
    /// `Sample 0` from `Channel 0`, `Sample 0` from `Channel 1`, `Sample 1` from `Channel 0`, `Sample 1` from `Channel 1`...
    pub fn mix(&mut self, mut callback: Box<dyn FnMut(f32)>) -> AudioSource {
        self.playhead_duration = Duration::ZERO;

        // Create a new AudioSource instance to return
        let mut output = AudioSource::new(self.sample_rate, self.channels);

        // Define the chunk length in duration
        let chunk_duration: Duration = Duration::from_millis(100);
        // Chunk size in output sample rate
        let chunk_size = audio_utils::as_samples(self.sample_rate, chunk_duration);

        loop {
            // Process the chunk and get whether the rendering has completed
            if self.process_chunk(&mut output, chunk_duration) {
                break;
            }

            // Call the callback function for only the newly rendered chunk
            let start_sample = audio_utils::as_samples(self.sample_rate, self.playhead_duration);
            let end_sample = (start_sample + chunk_size).min(output.samples());

            for sample in start_sample..end_sample {
                for channel in 0..self.channels {
                    callback(output.data[channel][sample]);
                }
            }

            // Increment the playhead duration
            self.playhead_duration += chunk_duration;
        }

        println!(
            "{}{}Rendering finished.{}",
            ansi::BOLD,
            ansi::BRIGHT_MAGENTA,
            ansi::RESET
        );

        // Return the mixed output.
        output
    }

    /// Processes the chunk of each track.
    ///
    /// # Arguments
    /// - `output` - The output audio source to save the rendered data. Must be an mutable reference.
    /// - `chunk_duration` - Processing chunk duration.
    /// - `callback` - Called when the chunk has rendered.
    ///
    /// # Returns
    /// - `true` - The rendering has completed.
    /// - `false` - The rendering hasn't completed yet.
    pub fn process_chunk(&mut self, output: &mut AudioSource, chunk_duration: Duration) -> bool {
        // Whether the processing has finished
        let mut completed = true;

        // Loop through tracks
        for track in &mut self.tracks {
            // Render the track and get the rendered audio source from the track
            if !track.render_chunk_at(self.playhead_duration, chunk_duration, self.sample_rate) {
                completed = false;
            };
            let rendered_track = match track.rendered_data() {
                Ok(data) => data,
                Err(err) => {
                    eprintln!(
                        "{}{}Error rendering track{}: {}",
                        ansi::BOLD,
                        ansi::RED,
                        ansi::RESET,
                        err,
                    );
                    continue;
                }
            };

            // Mix the rendered track into the output audio source
            output.mix_at(rendered_track, self.playhead_duration);
        }

<<<<<<< HEAD
        // Return whether the rendering has completed
        completed
=======
        println!(
            "{}{}Rendering finished.{}",
            ansi::BOLD,
            ansi::BRIGHT_MAGENTA,
            ansi::RESET
        );

        // Return the mixed output.
        output
>>>>>>> 46e3eeb2
    }
}<|MERGE_RESOLUTION|>--- conflicted
+++ resolved
@@ -2,11 +2,7 @@
 // Mixer mixes multiple audio tracks into AudioSource.
 // © 2025 Shuntaro Kasatani
 
-<<<<<<< HEAD
 use crate::audio_engine::{audio_utils, AudioSource, Duration, Track};
-=======
-use crate::audio_engine::{AudioSource, Duration, Track};
->>>>>>> 46e3eeb2
 use crate::utils::ansi;
 
 pub struct Mixer {
@@ -19,11 +15,7 @@
     /// Sample rate of the output audio source.
     sample_rate: usize,
 
-<<<<<<< HEAD
     /// Currently rendering position in Duration.
-=======
-    /// Currently rendering duration.
->>>>>>> 46e3eeb2
     playhead_duration: Duration,
 }
 
@@ -135,10 +127,6 @@
             output.mix_at(rendered_track, self.playhead_duration);
         }
 
-<<<<<<< HEAD
-        // Return whether the rendering has completed
-        completed
-=======
         println!(
             "{}{}Rendering finished.{}",
             ansi::BOLD,
@@ -146,8 +134,7 @@
             ansi::RESET
         );
 
-        // Return the mixed output.
-        output
->>>>>>> 46e3eeb2
+        // Return whether the rendering has completed
+        completed
     }
 }