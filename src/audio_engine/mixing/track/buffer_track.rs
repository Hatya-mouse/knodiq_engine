// buffer_track.rs
// A type of buffer that stores buffer as audio data.
// © 2025 Shuntaro Kasatani

use crate::audio_engine::{
<<<<<<< HEAD
    audio_utils, mixing::region::BufferRegion, AudioResampler, AudioSource, Duration, Graph,
    Region, Track,
=======
    mixing::region::BufferRegion, utils::chunk, AudioResampler, AudioSource, Duration, Graph, Track,
>>>>>>> 46e3eeb2
};
use crate::utils::ansi;

pub struct BufferTrack {
    /// Unique identifier for the track.
    pub id: u32,
    /// Name of the track.
    pub name: String,
    /// Volume of the track.
    pub volume: f32,
    /// Audio node graph.
    pub graph: Graph,
    /// Number of channels in the track.
    pub channels: usize,
    /// Vector of regions in the track.
    pub regions: Vec<BufferRegion>,
    /// Rendered audio data.
    pub rendered_data: Option<AudioSource>,
    /// Resamplers for each regions.
    resamplers: Vec<AudioResampler>,
}

impl BufferTrack {
    pub fn new(id: u32, name: &str, channels: usize) -> Self {
        Self {
            id,
            name: name.to_string(),
            volume: 1.0,
            graph: Graph::new(),
            channels,
            regions: Vec::new(),
            rendered_data: None,
            resamplers: Vec::new(),
        }
    }

    pub fn add_region(&mut self, region: BufferRegion) {
        self.regions.push(region);
    }
}

impl Track for BufferTrack {
    fn id(&self) -> u32 {
        self.id
    }

    fn name(&self) -> &str {
        self.name.as_str()
    }

    fn set_name(&mut self, name: &str) {
        self.name = name.to_string();
    }

    fn graph(&mut self) -> &mut Graph {
        &mut self.graph
    }

    fn volume(&self) -> f32 {
        self.volume
    }

    fn set_volume(&mut self, volume: f32) {
        self.volume = volume;
    }

    fn prepare(&mut self, _sample_rate: usize) {
        let chunk_size = 1024;
        self.graph.prepare(chunk_size);
        self.resamplers
            .resize_with(self.regions.len(), || AudioResampler::new(chunk_size));
    }

    fn render_chunk_at(
        &mut self,
        playhead: Duration,
        chunk_size: Duration,
        sample_rate: usize,
    ) -> bool {
        // Clear the rendered data
        self.rendered_data = Some(AudioSource::new(sample_rate, self.channels));

        // Whether the rendering has finished
        let mut completed = true;

        for (region_index, region) in self
            .regions
            .iter_mut()
            .filter(|r| r.is_active_at(playhead, playhead + chunk_size))
            .enumerate()
        {
            if playhead < region.end_time() {
                completed = false;
            }

            let region_source = region.audio_source();

            // Calculate the area to be sliced
            // ———————————————————————————————
            // Start sample index of the region (in Region sample rate) (in global position)
            let region_start =
                audio_utils::as_samples(region_source.sample_rate, region.start_time());
            // Playhead position (in Region sample rate)
            let region_playhead = audio_utils::as_samples(region_source.sample_rate, playhead);
            // Chunk size (in Region sample rate)
            let region_chunk_size = audio_utils::as_samples(region_source.sample_rate, chunk_size);

            // Calculate the range to slice (in Region sample rate) (in Region-based position)
            let start_sample = region_playhead.saturating_sub(region_start);
            //  |    |    | [ R>E G |I O |N ] |    |    |    |    |    |    |
            // region_start ^  ^    ^ region_playhead + region_chunk_size
            //
            // >: Playhead, |: Chunk separation
            let end_sample = (start_sample + region_chunk_size).clamp(0, region_source.samples());

            // Slice the region to get the chunk
            let mut chunk = AudioSource::new(region_source.sample_rate, self.channels);
            for ch in 0..self.channels {
                chunk.data[ch].extend_from_slice(&region_source.data[ch][start_sample..end_sample]);
            }

<<<<<<< HEAD
            // Resample the chunk with the resampler dedicated to the region
            let resampled = match self.resamplers[region_index].process(chunk, sample_rate) {
                Ok(chunk) => chunk,
                Err(_) => continue,
            };

            // Process the chunk through the graph
            let processed = match self.graph.process(resampled) {
                Ok(chunk) => chunk,
                Err(_) => continue,
            };

            if let Some(ref mut data) = self.rendered_data {
                // Calculate the chunk start position (in chunk-based position)
                let region_start_in_chunk = region.start_time().saturating_sub(playhead);
                // Add the processed chunk to the rendered data at the chunk start position
                data.mix_at(&processed, region_start_in_chunk);
=======
        // Create a new audio source with the same sample rate and channels
        let mut output_audio_source = AudioSource::new(sample_rate, self.channels);

        // Print that the track is being processed
        println!(
            "{}{}Processing the track{} \"{}\"",
            ansi::BOLD,
            ansi::GREEN,
            ansi::RESET,
            self.name(),
        );

        for (region_index, region) in self.regions.iter().enumerate() {
            // Get the audio source from the region
            let owned_data = region.audio_source().clone();
            // Split the data into chunks
            let chunks = chunk::chunk_buffer(&owned_data.data, chunk_size);

            // Create a new audio resampler to resample the audio region
            let mut resampler = AudioResampler::new(chunk_size);

            // Prepare the graph for processing
            self.graph.prepare(chunk_size);

            // Get the chunk number to calculate the progress
            let total_chunks = chunks.len();
            // Width of the progress bar
            let bar_width = 40;

            println!(
                "{}{}Processing region{} #{}",
                ansi::BOLD,
                ansi::CYAN,
                ansi::RESET,
                region_index,
            );

            // Loop through each chunk
            for (chunk_index, chunk) in chunks.iter().enumerate() {
                // Process the chunk
                let processed_chunk = match self.graph.process(AudioSource {
                    data: chunk.clone(),
                    sample_rate: owned_data.sample_rate,
                    channels: owned_data.channels,
                }) {
                    Ok(chunk) => chunk,
                    Err(err) => {
                        eprintln!(
                            "{}{}Error processing chunk:{} {}",
                            ansi::BOLD,
                            ansi::BG_RED,
                            ansi::RESET,
                            err
                        );
                        continue;
                    }
                };

                // Resample the processed region
                let resampled_audio_source = match resampler.process(processed_chunk, sample_rate) {
                    Ok(resampled) => resampled,
                    Err(err) => {
                        // Is the resample has failed, print the error message and return None
                        eprintln!(
                            "{}{}Error resampling audio:{} {}",
                            ansi::BOLD,
                            ansi::BG_RED,
                            ansi::RESET,
                            err
                        );
                        AudioSource::new(0, 0)
                    }
                };

                for sample_index in 0..resampled_audio_source.samples() {
                    for channel_index in 0..resampled_audio_source.channels {
                        let sample = resampled_audio_source.data[channel_index][sample_index];
                        // Call the callback function with the sample
                        callback.as_mut()(sample);
                    }
                }

                // add the chunk to the audio source
                for (i, channel) in output_audio_source.data.iter_mut().enumerate() {
                    if i < resampled_audio_source.channels {
                        channel.extend(resampled_audio_source.data[i].to_owned());
                    }
                }

                // Print the progress bar
                let percentage = (chunk_index as f32 / total_chunks as f32) * 100.0;
                let filled = (percentage as usize * bar_width) / 100;
                print!(
                    "\r[{}{}{}] {}{:.1}%{} ({}/{}) ",
                    "=".repeat(filled),
                    ">",
                    " ".repeat(bar_width - filled),
                    ansi::BOLD,
                    percentage,
                    ansi::RESET,
                    chunk_index + 1,
                    total_chunks
                );

                // Flush stdout to ensure the line is displayed
                std::io::Write::flush(&mut std::io::stdout()).unwrap();
>>>>>>> 46e3eeb2
            }
        }

        // Return whether the rendering has ended
        completed
    }

    fn rendered_data(&self) -> Result<&AudioSource, Box<dyn std::error::Error>> {
        match self.rendered_data {
            Some(ref data) => Ok(data),
            None => Err("No rendered data available".into()),
        }
    }
}<|MERGE_RESOLUTION|>--- conflicted
+++ resolved
@@ -3,12 +3,8 @@
 // © 2025 Shuntaro Kasatani
 
 use crate::audio_engine::{
-<<<<<<< HEAD
     audio_utils, mixing::region::BufferRegion, AudioResampler, AudioSource, Duration, Graph,
     Region, Track,
-=======
-    mixing::region::BufferRegion, utils::chunk, AudioResampler, AudioSource, Duration, Graph, Track,
->>>>>>> 46e3eeb2
 };
 use crate::utils::ansi;
 
@@ -130,7 +126,6 @@
                 chunk.data[ch].extend_from_slice(&region_source.data[ch][start_sample..end_sample]);
             }
 
-<<<<<<< HEAD
             // Resample the chunk with the resampler dedicated to the region
             let resampled = match self.resamplers[region_index].process(chunk, sample_rate) {
                 Ok(chunk) => chunk,
@@ -148,114 +143,6 @@
                 let region_start_in_chunk = region.start_time().saturating_sub(playhead);
                 // Add the processed chunk to the rendered data at the chunk start position
                 data.mix_at(&processed, region_start_in_chunk);
-=======
-        // Create a new audio source with the same sample rate and channels
-        let mut output_audio_source = AudioSource::new(sample_rate, self.channels);
-
-        // Print that the track is being processed
-        println!(
-            "{}{}Processing the track{} \"{}\"",
-            ansi::BOLD,
-            ansi::GREEN,
-            ansi::RESET,
-            self.name(),
-        );
-
-        for (region_index, region) in self.regions.iter().enumerate() {
-            // Get the audio source from the region
-            let owned_data = region.audio_source().clone();
-            // Split the data into chunks
-            let chunks = chunk::chunk_buffer(&owned_data.data, chunk_size);
-
-            // Create a new audio resampler to resample the audio region
-            let mut resampler = AudioResampler::new(chunk_size);
-
-            // Prepare the graph for processing
-            self.graph.prepare(chunk_size);
-
-            // Get the chunk number to calculate the progress
-            let total_chunks = chunks.len();
-            // Width of the progress bar
-            let bar_width = 40;
-
-            println!(
-                "{}{}Processing region{} #{}",
-                ansi::BOLD,
-                ansi::CYAN,
-                ansi::RESET,
-                region_index,
-            );
-
-            // Loop through each chunk
-            for (chunk_index, chunk) in chunks.iter().enumerate() {
-                // Process the chunk
-                let processed_chunk = match self.graph.process(AudioSource {
-                    data: chunk.clone(),
-                    sample_rate: owned_data.sample_rate,
-                    channels: owned_data.channels,
-                }) {
-                    Ok(chunk) => chunk,
-                    Err(err) => {
-                        eprintln!(
-                            "{}{}Error processing chunk:{} {}",
-                            ansi::BOLD,
-                            ansi::BG_RED,
-                            ansi::RESET,
-                            err
-                        );
-                        continue;
-                    }
-                };
-
-                // Resample the processed region
-                let resampled_audio_source = match resampler.process(processed_chunk, sample_rate) {
-                    Ok(resampled) => resampled,
-                    Err(err) => {
-                        // Is the resample has failed, print the error message and return None
-                        eprintln!(
-                            "{}{}Error resampling audio:{} {}",
-                            ansi::BOLD,
-                            ansi::BG_RED,
-                            ansi::RESET,
-                            err
-                        );
-                        AudioSource::new(0, 0)
-                    }
-                };
-
-                for sample_index in 0..resampled_audio_source.samples() {
-                    for channel_index in 0..resampled_audio_source.channels {
-                        let sample = resampled_audio_source.data[channel_index][sample_index];
-                        // Call the callback function with the sample
-                        callback.as_mut()(sample);
-                    }
-                }
-
-                // add the chunk to the audio source
-                for (i, channel) in output_audio_source.data.iter_mut().enumerate() {
-                    if i < resampled_audio_source.channels {
-                        channel.extend(resampled_audio_source.data[i].to_owned());
-                    }
-                }
-
-                // Print the progress bar
-                let percentage = (chunk_index as f32 / total_chunks as f32) * 100.0;
-                let filled = (percentage as usize * bar_width) / 100;
-                print!(
-                    "\r[{}{}{}] {}{:.1}%{} ({}/{}) ",
-                    "=".repeat(filled),
-                    ">",
-                    " ".repeat(bar_width - filled),
-                    ansi::BOLD,
-                    percentage,
-                    ansi::RESET,
-                    chunk_index + 1,
-                    total_chunks
-                );
-
-                // Flush stdout to ensure the line is displayed
-                std::io::Write::flush(&mut std::io::stdout()).unwrap();
->>>>>>> 46e3eeb2
             }
         }
 
