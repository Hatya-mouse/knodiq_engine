// buffer_track.rs
// A type of buffer that stores buffer as audio data.
// © 2025 Shuntaro Kasatani

use crate::{
    AudioResampler, AudioSource, Graph, Region, Track,
    audio_utils::{self, Beats},
    mixing::region::BufferRegion,
};
use std::any::Any;

pub struct BufferTrack {
    /// Unique identifier for the track.
    pub id: u32,
    /// Name of the track.
    pub name: String,
    /// Volume of the track.
    pub volume: f32,
    /// Audio node graph.
    pub graph: Graph,
    /// Number of channels in the track.
    pub channels: usize,
    /// Vector of regions in the track.
    pub regions: Vec<BufferRegion>,
    /// Rendered audio data.
    pub rendered_data: Option<AudioSource>,
    /// Resamplers for each regions.
    resamplers: Vec<AudioResampler>,
    /// Residual sample numbers while rendering.
    residual_samples: f32,
}

impl BufferTrack {
    pub fn new(id: u32, name: &str, channels: usize) -> Self {
        Self {
            id,
            name: name.to_string(),
            volume: 1.0,
            graph: Graph::new(),
            channels,
            regions: Vec::new(),
            rendered_data: None,
            resamplers: Vec::new(),
            residual_samples: 0.0,
        }
    }

    pub fn add_region(&mut self, mut region: BufferRegion, at: Beats, duration: Beats) {
        region.set_start_time(at);
        region.set_duration(duration);
        self.regions.push(region);
    }
}

impl Track for BufferTrack {
    fn id(&self) -> u32 {
        self.id
    }

    fn name(&self) -> &str {
        self.name.as_str()
    }

    fn set_name(&mut self, name: &str) {
        self.name = name.to_string();
    }

    fn graph(&mut self) -> &mut Graph {
        &mut self.graph
    }

    fn volume(&self) -> f32 {
        self.volume
    }

    fn set_volume(&mut self, volume: f32) {
        self.volume = volume;
    }

    fn channels(&self) -> usize {
        self.channels
    }

<<<<<<< HEAD
    fn regions(&self) -> Vec<Box<dyn Region>> {
        self.regions
            .iter()
            .map(|r| Box::new(r.clone()) as Box<dyn Region>)
=======
    fn regions(&self) -> Vec<&dyn Region> {
        self.regions
            .iter()
            .map(|region| region as &dyn Region)
>>>>>>> 6bf9c2c0
            .collect()
    }

    fn prepare(&mut self, chunk_size: f32, sample_rate: usize) {
        self.graph.prepare(1024);
        self.resamplers.resize_with(self.regions.len(), || {
            AudioResampler::new(sample_rate / 100)
        });
        for region in &self.regions {
            self.resamplers
                .push(AudioResampler::new(audio_utils::beats_as_samples(
                    region.samples_per_beat as f32,
                    region.start_time,
                )));
        }
        self.residual_samples = 0.0;
    }

    fn render_chunk_at(&mut self, playhead: f32, chunk_size: f32, sample_rate: usize) -> bool {
        // Clear the rendered data
        self.rendered_data = Some(AudioSource::new(sample_rate, self.channels));

        // Whether the rendering has finished
        let mut completed = true;

        for (region_index, region) in self
            .regions
            .iter_mut()
            .filter(|r| r.is_active_at(playhead, playhead + chunk_size))
            .enumerate()
        {
            if playhead < region.end_time() {
                completed = false;
            }

            let region_source = region.audio_source();
            let clipped_samples = region.duration() as f32 * region.samples_per_beat;

            // Actual chunk size that isn't rounded
            let actual_chunk_size = region.samples_per_beat as f32 * chunk_size;
            // Chunk size (in Region sample rate)
            let mut region_chunk_size =
                audio_utils::beats_as_samples(region.samples_per_beat as f32, chunk_size);
            // Increment the residual samples
            self.residual_samples += actual_chunk_size - region_chunk_size as f32;

            // If the residual samples number is greater than zero, add it to the chunk size
            if self.residual_samples > 0.0 {
                region_chunk_size += self.residual_samples.floor() as usize;
                self.residual_samples -= self.residual_samples.floor();
            }

            // Calculate the area to be sliced
            // ———————————————————————————————
            // Start sample index of the region (in Region samples per beat) (in global position)
            let region_start =
                audio_utils::beats_as_samples(region.samples_per_beat as f32, region.start_time);
            // Playhead position (in Region samples per beat)
            let region_playhead =
                audio_utils::beats_as_samples(region.samples_per_beat as f32, playhead);

            // Calculate the range to slice (in Region samples per beat) (in Region-based position)
            let start_sample = region_playhead.saturating_sub(region_start);
            //  |    |    | [ R>E G |I O |N ] |    |    |    |    |    |    |
            // region_start ^  ^    ^ region_playhead + region_chunk_size
            //
            // >: Playhead, |: Chunk separation
            let end_sample =
                (start_sample + region_chunk_size).clamp(0, clipped_samples.round() as usize);

            // Slice the region to get the chunk
            let mut chunk = AudioSource::new(region_source.sample_rate, self.channels);
            for ch in 0..self.channels {
                chunk.data[ch].extend_from_slice(&region_source.data[ch][start_sample..end_sample]);
            }

            // Resample the chunk with the resampler dedicated to the region
            let resampled = match self.resamplers[region_index].process(chunk, sample_rate) {
                Ok(chunk) => chunk,
                Err(err) => {
                    eprintln!("Error resampling chunk: {:?}", err);
                    continue;
                }
            };

            // Process the chunk through the graph
            let processed = match self.graph.process(resampled) {
                Ok(chunk) => chunk,
                Err(err) => {
                    eprintln!("Error processing chunk: {:?}", err);
                    continue;
                }
            };

            if let Some(ref mut data) = self.rendered_data {
                // Calculate the chunk start position (in chunk-based position)
                let region_start_in_chunk = (region.start_time() - playhead).max(0.0);
                // Convert the chunk start position to the sample index
                let chunk_start =
                    audio_utils::beats_as_samples(region.samples_per_beat, region_start_in_chunk);
                // Add the processed chunk to the rendered data at the chunk start position
                data.mix_at(&processed, chunk_start);
            }
        }

        // Return whether the rendering has ended
        completed
    }

    fn rendered_data(&self) -> Result<&AudioSource, Box<dyn std::error::Error>> {
        match self.rendered_data {
            Some(ref data) => Ok(data),
            None => Err("No rendered data available".into()),
        }
    }

    fn as_any(&self) -> &dyn Any {
        self
    }

    fn as_any_mut(&mut self) -> &mut dyn Any {
        self
    }
}<|MERGE_RESOLUTION|>--- conflicted
+++ resolved
@@ -81,17 +81,21 @@
         self.channels
     }
 
-<<<<<<< HEAD
+    fn regions(&self) -> Vec<&dyn Region> {
+        self.regions
+            .iter()
+            .map(|region| region as &dyn Region)
+            .collect()
+    }
+
+    fn channels(&self) -> usize {
+        self.channels
+    }
+
     fn regions(&self) -> Vec<Box<dyn Region>> {
         self.regions
             .iter()
             .map(|r| Box::new(r.clone()) as Box<dyn Region>)
-=======
-    fn regions(&self) -> Vec<&dyn Region> {
-        self.regions
-            .iter()
-            .map(|region| region as &dyn Region)
->>>>>>> 6bf9c2c0
             .collect()
     }
 
