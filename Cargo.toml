--- conflicted
+++ resolved
@@ -1,10 +1,6 @@
 [package]
 name = "segment_engine"
-<<<<<<< HEAD
-version = "0.2.25"
-=======
 version = "0.2.26"
->>>>>>> 6bf9c2c0
 edition = "2024"
 
 [lib]
